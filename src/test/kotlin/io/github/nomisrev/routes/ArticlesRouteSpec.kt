--- conflicted
+++ resolved
@@ -1,11 +1,5 @@
 package io.github.nomisrev.routes
 
-<<<<<<< HEAD
-=======
-import arrow.core.flatMap
-import io.github.nefilim.kjwt.JWSHMAC512Algorithm
-import io.github.nefilim.kjwt.JWT
->>>>>>> 13a432cd
 import io.github.nomisrev.KotestProject
 import io.github.nomisrev.auth.JwtToken
 import io.github.nomisrev.repo.UserId
@@ -17,17 +11,12 @@
 import io.kotest.core.spec.style.StringSpec
 import io.ktor.client.call.body
 import io.ktor.client.plugins.resources.get
-<<<<<<< HEAD
 import io.ktor.client.plugins.resources.post
 import io.ktor.client.request.bearerAuth
 import io.ktor.client.request.setBody
 import io.ktor.http.ContentType
 import io.ktor.http.HttpStatusCode
 import io.ktor.http.contentType
-=======
-import io.ktor.client.request.bearerAuth
-import io.ktor.http.HttpStatusCode
->>>>>>> 13a432cd
 import kotlin.properties.Delegates
 
 class ArticlesRouteSpec :
@@ -36,10 +25,6 @@
     val validUsername = "username2"
     val validEmail = "valid2@domain.com"
     val validPw = "123456789"
-    // User 3
-    val validUsername3 = "username3"
-    val validEmail3 = "valid3@domain.com"
-    val validPw3 = "123456789"
 
     // Article
     val validTags = setOf("arrow", "kotlin", "ktor", "sqldelight")
@@ -54,11 +39,7 @@
       KotestProject.dependencies
         .get()
         .userService
-<<<<<<< HEAD
         .register(RegisterUser(validUsername, validEmail, validPw))
-=======
-        .register(RegisterUser(validUsername3, validEmail3, validPw3))
->>>>>>> 13a432cd
         .shouldBeRight()
     }
 
@@ -67,11 +48,7 @@
         KotestProject.dependencies
           .get()
           .userService
-<<<<<<< HEAD
           .login(Login(validEmail, validPw))
-=======
-          .login(Login(validEmail3, validPw3))
->>>>>>> 13a432cd
           .shouldBeRight()
           .first
       userId = KotestProject.dependencies.get().jwtService.verifyJwtToken(token).shouldBeRight()
@@ -90,24 +67,10 @@
 
     "Can get an article by slug" {
       withServer { dependencies ->
-<<<<<<< HEAD
         val article =
           dependencies.articleService
             .createArticle(
               CreateArticle(userId, validTitle, validDescription, validBody, validTags)
-=======
-        val user1Id =
-          dependencies.userService
-            .register(RegisterUser(validUsername, validEmail, validPw))
-            .flatMap { JWT.decodeT(it.value, JWSHMAC512Algorithm) }
-            .map { it.claimValueAsLong("id").shouldBeSome() }
-            .shouldBeRight()
-
-        val article =
-          dependencies.articleService
-            .createArticle(
-              CreateArticle(UserId(user1Id), validTitle, validDescription, validBody, validTags)
->>>>>>> 13a432cd
             )
             .shouldBeRight()
 
@@ -118,14 +81,8 @@
       }
     }
 
-<<<<<<< HEAD
-    "Can add a comment to an article" {
-      withServer { dependencies ->
-        val comment = "This is a comment"
-=======
     "can get comments for an article by slug when authenticated" {
       withServer { dependencies ->
->>>>>>> 13a432cd
         val article =
           dependencies.articleService
             .createArticle(
@@ -134,7 +91,39 @@
             .shouldBeRight()
 
         val response =
-<<<<<<< HEAD
+          get(ArticlesResource.Comments(slug = article.slug)) { bearerAuth(token.value) }
+
+        assert(response.status == HttpStatusCode.OK)
+        assert(response.body<MultipleCommentsResponse>().comments == emptyList<Comment>())
+      }
+    }
+
+    "can not get comments for an article when not authenticated" {
+      withServer { dependencies ->
+        val article =
+          dependencies.articleService
+            .createArticle(
+              CreateArticle(userId, validTitle, validDescription, validBody, validTags)
+            )
+            .shouldBeRight()
+
+        val response = get(ArticlesResource.Comments(slug = article.slug))
+
+        assert(response.status == HttpStatusCode.Unauthorized)
+      }
+    }
+
+    "Can add a comment to an article" {
+      withServer { dependencies ->
+        val comment = "This is a comment"
+        val article =
+          dependencies.articleService
+            .createArticle(
+              CreateArticle(userId, validTitle, validDescription, validBody, validTags)
+            )
+            .shouldBeRight()
+
+        val response =
           post(ArticlesResource.Comments(slug = article.slug)) {
             contentType(ContentType.Application.Json)
             bearerAuth(token.value)
@@ -152,17 +141,6 @@
     "Can not add a comment to an article with invalid token" {
       withServer { dependencies ->
         val comment = "This is a comment"
-=======
-          get(ArticlesResource.Comments(slug = article.slug)) { bearerAuth(token.value) }
-
-        assert(response.status == HttpStatusCode.OK)
-        assert(response.body<MultipleCommentsResponse>().comments == emptyList<Comment>())
-      }
-    }
-
-    "can not get comments for an article when not authenticated" {
-      withServer { dependencies ->
->>>>>>> 13a432cd
         val article =
           dependencies.articleService
             .createArticle(
@@ -170,21 +148,16 @@
             )
             .shouldBeRight()
 
-<<<<<<< HEAD
         val response =
           post(ArticlesResource.Comments(slug = article.slug)) {
             contentType(ContentType.Application.Json)
             bearerAuth("invalid token")
             setBody(NewComment(comment))
           }
-=======
-        val response = get(ArticlesResource.Comments(slug = article.slug))
->>>>>>> 13a432cd
 
         assert(response.status == HttpStatusCode.Unauthorized)
       }
     }
-<<<<<<< HEAD
 
     "Can not add a comment to an article with empty body" {
       withServer { dependencies ->
@@ -206,6 +179,4 @@
         assert(response.status == HttpStatusCode.UnprocessableEntity)
       }
     }
-=======
->>>>>>> 13a432cd
   })