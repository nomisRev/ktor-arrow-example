--- conflicted
+++ resolved
@@ -8,14 +8,10 @@
 import io.kotest.matchers.shouldBe
 import io.ktor.client.call.body
 import io.ktor.client.plugins.resources.delete
-<<<<<<< HEAD
 import io.ktor.client.plugins.resources.post
-import io.ktor.client.request.bearerAuth
-=======
 import io.ktor.client.plugins.resources.get
 import io.ktor.client.request.bearerAuth
 import io.ktor.http.ContentType
->>>>>>> 8f4d5a15
 import io.ktor.http.HttpStatusCode
 import io.ktor.http.contentType
 
@@ -38,7 +34,6 @@
           .shouldBeRight()
 
         val response =
-<<<<<<< HEAD
           post(ProfilesResource.Follow(username = validUsernameFollowed)) {
             bearerAuth(token.value)
           }
@@ -64,8 +59,6 @@
           .shouldBeRight()
 
         val response =
-=======
->>>>>>> 8f4d5a15
           delete(ProfilesResource.Follow(username = validUsernameFollowed)) {
             bearerAuth(token.value)
           }
@@ -118,12 +111,6 @@
           dependencies.userService
             .register(RegisterUser(validUsername, validEmail, validPw))
             .shouldBeRight()
-<<<<<<< HEAD
-
-        val response =
-          delete(ProfilesResource.Follow(username = validUsernameFollowed)) {
-            bearerAuth(token.value)
-=======
 
         val response =
           delete(ProfilesResource.Follow(username = validUsernameFollowed)) {
@@ -172,7 +159,6 @@
         val response =
           get(ProfilesResource.Username(username = " ")) {
             contentType(ContentType.Application.Json)
->>>>>>> 8f4d5a15
           }
 
         response.status shouldBe HttpStatusCode.UnprocessableEntity
