package io.github.nomisrev.routes

import arrow.core.raise.either
import io.github.nomisrev.auth.JwtToken
import io.github.nomisrev.env.Env
import io.github.nomisrev.repo.UserPersistence
import io.github.nomisrev.service.RegisterUser
<<<<<<< HEAD
import io.github.nomisrev.service.register
import io.github.nomisrev.withService
=======
import io.github.nomisrev.withServer
>>>>>>> 654f6a25
import io.kotest.assertions.arrow.core.shouldBeRight
import io.kotest.core.spec.style.StringSpec
import io.kotest.matchers.shouldBe
import io.ktor.client.call.body
import io.ktor.client.plugins.resources.get
import io.ktor.client.plugins.resources.post
import io.ktor.client.plugins.resources.put
import io.ktor.client.request.bearerAuth
import io.ktor.client.request.setBody
import io.ktor.http.ContentType
import io.ktor.http.HttpStatusCode
import io.ktor.http.contentType

class UserRouteSpec : StringSpec() {
  val username = "username"
  val email = "valid@domain.com"
  val password = "123456789"

  context(Env.Auth, UserPersistence)
  suspend fun registerUser(): JwtToken = either {
    register(RegisterUser(username, email, password))
  }.shouldBeRight()

  init {
    "Can register user" {
      withServer {
        val response =
          post(UsersResource()) {
            contentType(ContentType.Application.Json)
            setBody(UserWrapper(NewUser(username, email, password)))
          }

        response.status shouldBe HttpStatusCode.Created
<<<<<<< HEAD
        assertSoftly {
          val user = response.body<UserWrapper<User>>().user
          user.username shouldBe username
          user.email shouldBe email
          user.bio shouldBe ""
          user.image shouldBe ""
=======
        with(response.body<UserWrapper<User>>().user) {
          username shouldBe validUsername
          email shouldBe validEmail
          bio shouldBe ""
          image shouldBe ""
>>>>>>> 654f6a25
        }
      }
    }

    "Can log in a registered user" {
<<<<<<< HEAD
      withService {
        registerUser()
=======
      withServer { dependencies ->
        dependencies.userService
          .register(RegisterUser(validUsername, validEmail, validPw))
          .shouldBeRight()
>>>>>>> 654f6a25

        val response =
          post(UsersResource.Login()) {
            contentType(ContentType.Application.Json)
            setBody(UserWrapper(LoginUser(email, password)))
          }

        response.status shouldBe HttpStatusCode.OK
<<<<<<< HEAD
        assertSoftly {
          val user = response.body<UserWrapper<User>>().user
          user.username shouldBe username
          user.email shouldBe email
          user.bio shouldBe ""
          user.image shouldBe ""
=======
        with(response.body<UserWrapper<User>>().user) {
          username shouldBe validUsername
          email shouldBe validEmail
          bio shouldBe ""
          image shouldBe ""
>>>>>>> 654f6a25
        }
      }
    }

    "Can get current user" {
<<<<<<< HEAD
      withService {
        val token = registerUser()
=======
      withServer { dependencies ->
        val expected =
          dependencies.userService
            .register(RegisterUser(validUsername, validEmail, validPw))
            .shouldBeRight()
>>>>>>> 654f6a25

        val response = get(UserResource()) { bearerAuth(expected.value) }

        response.status shouldBe HttpStatusCode.OK
<<<<<<< HEAD
        assertSoftly {
          val user = response.body<UserWrapper<User>>().user
          user.username shouldBe username
          user.email shouldBe email
          user.token shouldBe token.value
          user.bio shouldBe ""
          user.image shouldBe ""
=======
        with(response.body<UserWrapper<User>>().user) {
          username shouldBe validUsername
          email shouldBe validEmail
          token shouldBe expected.value
          bio shouldBe ""
          image shouldBe ""
>>>>>>> 654f6a25
        }
      }
    }

    "Update user" {
<<<<<<< HEAD
      withService {
        val token = registerUser()
=======
      withServer { dependencies ->
        val expected =
          dependencies.userService
            .register(RegisterUser(validUsername, validEmail, validPw))
            .shouldBeRight()
>>>>>>> 654f6a25
        val newUsername = "newUsername"

        val response =
          put(UserResource()) {
            bearerAuth(expected.value)
            contentType(ContentType.Application.Json)
            setBody(UserWrapper(UpdateUser(username = newUsername)))
          }

        response.status shouldBe HttpStatusCode.OK
<<<<<<< HEAD
        assertSoftly {
          val user = response.body<UserWrapper<User>>().user
          user.username shouldBe newUsername
          user.email shouldBe email
          user.token shouldBe token.value
          user.bio shouldBe ""
          user.image shouldBe ""
=======
        with(response.body<UserWrapper<User>>().user) {
          username shouldBe newUsername
          email shouldBe validEmail
          token shouldBe expected.value
          bio shouldBe ""
          image shouldBe ""
>>>>>>> 654f6a25
        }
      }
    }

    "Update user invalid email" {
<<<<<<< HEAD
      withService {
        val token = registerUser()
        val invalid = "invalidEmail"
=======
      withServer { dependencies ->
        val token =
          dependencies.userService
            .register(RegisterUser(validUsername, validEmail, validPw))
            .shouldBeRight()
        val inalidEmail = "invalidEmail"
>>>>>>> 654f6a25

        val response =
          put(UserResource()) {
            bearerAuth(token.value)
            contentType(ContentType.Application.Json)
            setBody(UserWrapper(UpdateUser(email = invalid)))
          }

        response.status shouldBe HttpStatusCode.UnprocessableEntity
        response.body<GenericErrorModel>().errors.body shouldBe
          listOf("email: '$invalid' is invalid email")
      }
    }
  }
}<|MERGE_RESOLUTION|>--- conflicted
+++ resolved
@@ -5,12 +5,8 @@
 import io.github.nomisrev.env.Env
 import io.github.nomisrev.repo.UserPersistence
 import io.github.nomisrev.service.RegisterUser
-<<<<<<< HEAD
 import io.github.nomisrev.service.register
-import io.github.nomisrev.withService
-=======
 import io.github.nomisrev.withServer
->>>>>>> 654f6a25
 import io.kotest.assertions.arrow.core.shouldBeRight
 import io.kotest.core.spec.style.StringSpec
 import io.kotest.matchers.shouldBe
@@ -44,34 +40,18 @@
           }
 
         response.status shouldBe HttpStatusCode.Created
-<<<<<<< HEAD
-        assertSoftly {
-          val user = response.body<UserWrapper<User>>().user
-          user.username shouldBe username
-          user.email shouldBe email
-          user.bio shouldBe ""
-          user.image shouldBe ""
-=======
         with(response.body<UserWrapper<User>>().user) {
-          username shouldBe validUsername
-          email shouldBe validEmail
+          username shouldBe username
+          email shouldBe email
           bio shouldBe ""
           image shouldBe ""
->>>>>>> 654f6a25
         }
       }
     }
 
     "Can log in a registered user" {
-<<<<<<< HEAD
-      withService {
+      withServer {
         registerUser()
-=======
-      withServer { dependencies ->
-        dependencies.userService
-          .register(RegisterUser(validUsername, validEmail, validPw))
-          .shouldBeRight()
->>>>>>> 654f6a25
 
         val response =
           post(UsersResource.Login()) {
@@ -80,70 +60,35 @@
           }
 
         response.status shouldBe HttpStatusCode.OK
-<<<<<<< HEAD
-        assertSoftly {
-          val user = response.body<UserWrapper<User>>().user
-          user.username shouldBe username
-          user.email shouldBe email
-          user.bio shouldBe ""
-          user.image shouldBe ""
-=======
         with(response.body<UserWrapper<User>>().user) {
-          username shouldBe validUsername
-          email shouldBe validEmail
+          username shouldBe username
+          email shouldBe email
           bio shouldBe ""
           image shouldBe ""
->>>>>>> 654f6a25
         }
       }
     }
 
     "Can get current user" {
-<<<<<<< HEAD
-      withService {
-        val token = registerUser()
-=======
-      withServer { dependencies ->
-        val expected =
-          dependencies.userService
-            .register(RegisterUser(validUsername, validEmail, validPw))
-            .shouldBeRight()
->>>>>>> 654f6a25
+      withServer {
+        val expected = registerUser()
 
         val response = get(UserResource()) { bearerAuth(expected.value) }
 
         response.status shouldBe HttpStatusCode.OK
-<<<<<<< HEAD
-        assertSoftly {
-          val user = response.body<UserWrapper<User>>().user
-          user.username shouldBe username
-          user.email shouldBe email
-          user.token shouldBe token.value
-          user.bio shouldBe ""
-          user.image shouldBe ""
-=======
         with(response.body<UserWrapper<User>>().user) {
-          username shouldBe validUsername
-          email shouldBe validEmail
+          username shouldBe username
+          email shouldBe email
           token shouldBe expected.value
           bio shouldBe ""
           image shouldBe ""
->>>>>>> 654f6a25
         }
       }
     }
 
     "Update user" {
-<<<<<<< HEAD
-      withService {
-        val token = registerUser()
-=======
-      withServer { dependencies ->
-        val expected =
-          dependencies.userService
-            .register(RegisterUser(validUsername, validEmail, validPw))
-            .shouldBeRight()
->>>>>>> 654f6a25
+      withServer {
+        val expected = registerUser()
         val newUsername = "newUsername"
 
         val response =
@@ -154,39 +99,20 @@
           }
 
         response.status shouldBe HttpStatusCode.OK
-<<<<<<< HEAD
-        assertSoftly {
-          val user = response.body<UserWrapper<User>>().user
-          user.username shouldBe newUsername
-          user.email shouldBe email
-          user.token shouldBe token.value
-          user.bio shouldBe ""
-          user.image shouldBe ""
-=======
         with(response.body<UserWrapper<User>>().user) {
           username shouldBe newUsername
-          email shouldBe validEmail
+          email shouldBe email
           token shouldBe expected.value
           bio shouldBe ""
           image shouldBe ""
->>>>>>> 654f6a25
         }
       }
     }
 
     "Update user invalid email" {
-<<<<<<< HEAD
-      withService {
+      withServer {
         val token = registerUser()
         val invalid = "invalidEmail"
-=======
-      withServer { dependencies ->
-        val token =
-          dependencies.userService
-            .register(RegisterUser(validUsername, validEmail, validPw))
-            .shouldBeRight()
-        val inalidEmail = "invalidEmail"
->>>>>>> 654f6a25
 
         val response =
           put(UserResource()) {
