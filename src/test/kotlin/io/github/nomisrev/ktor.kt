--- conflicted
+++ resolved
@@ -4,7 +4,11 @@
 
 import io.github.nomisrev.env.Env
 import io.github.nomisrev.env.kotlinXSerializersModule
+import io.github.nomisrev.repo.ArticlePersistence
+import io.github.nomisrev.repo.TagPersistence
 import io.github.nomisrev.repo.UserPersistence
+import io.github.nomisrev.service.SlugGenerator
+import io.github.nomisrev.service.slugifyGenerator
 import io.ktor.client.HttpClient
 import io.ktor.client.plugins.contentnegotiation.ContentNegotiation
 import io.ktor.client.plugins.resources.Resources
@@ -12,7 +16,6 @@
 import io.ktor.server.testing.testApplication
 import kotlinx.serialization.json.Json
 
-<<<<<<< HEAD
 suspend fun <A> withDependencies(
   block: suspend context(Env.Auth, UserPersistence) () -> A
 ): A {
@@ -20,18 +23,31 @@
   return block(KotestProject.env.auth, dependencies.userPersistence)
 }
 
-suspend fun withService(test: suspend context(HttpClient, Env.Auth, UserPersistence) () -> Unit): Unit {
-=======
-suspend fun withServer(test: suspend HttpClient.(dep: Dependencies) -> Unit): Unit {
->>>>>>> 654f6a25
+suspend fun withServer(test: suspend context(
+  HttpClient,
+  Env.Auth,
+  UserPersistence,
+  ArticlePersistence,
+  TagPersistence,
+  SlugGenerator
+) () -> Unit): Unit {
   val dependencies = KotestProject.dependencies.get()
   testApplication {
     application { app(KotestProject.env, dependencies) }
     createClient {
-        expectSuccess = false
-        install(ContentNegotiation) { json(Json { serializersModule = kotlinXSerializersModule }) }
-        install(Resources) { serializersModule = kotlinXSerializersModule }
+      expectSuccess = false
+      install(ContentNegotiation) { json(Json { serializersModule = kotlinXSerializersModule }) }
+      install(Resources) { serializersModule = kotlinXSerializersModule }
+    }
+      .use { client ->
+        test(
+          client,
+          KotestProject.env.auth,
+          dependencies.userPersistence,
+          dependencies.articlePersistence,
+          dependencies.tagPersistence,
+          slugifyGenerator(),
+        )
       }
-      .use { client -> test(client, KotestProject.env.auth, dependencies.userPersistence) }
   }
 }