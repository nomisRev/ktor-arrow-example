package io.github.nomisrev.service

import arrow.core.raise.either
import arrow.core.nonEmptyListOf
import io.github.nefilim.kjwt.JWSHMAC512Algorithm
import io.github.nefilim.kjwt.JWT
import io.github.nomisrev.EmptyUpdate
import io.github.nomisrev.IncorrectInput
import io.github.nomisrev.InvalidEmail
import io.github.nomisrev.InvalidPassword
import io.github.nomisrev.InvalidUsername
import io.github.nomisrev.UsernameAlreadyExists
import io.github.nomisrev.auth.JwtToken
import io.github.nomisrev.repo.UserId
import io.github.nomisrev.withDependencies
import io.kotest.assertions.arrow.core.shouldBeLeft
import io.kotest.assertions.arrow.core.shouldBeRight
import io.kotest.assertions.arrow.core.shouldBeSome
import io.kotest.core.spec.style.FreeSpec
import io.kotest.matchers.shouldBe

class UserServiceSpec : FreeSpec({
  val validUsername = "username"
  val validEmail = "valid@domain.com"
  val validPw = "123456789"

  "register" - {
    withDependencies {
      "username cannot be empty" {
        val errors = nonEmptyListOf("Cannot be blank", "is too short (minimum is 1 characters)")
        val expected = IncorrectInput(InvalidUsername(errors))
        either {
          register(RegisterUser("", validEmail, validPw))
        } shouldBeLeft expected
      }

      "username longer than 25 chars" {
        val name = "ABCDEFGHIJKLMNOPQRSTUVWXYZ"
        val errors = nonEmptyListOf("is too long (maximum is 25 characters)")
        val expected = IncorrectInput(InvalidUsername(errors))
        either {
          register(RegisterUser(name, validEmail, validPw))
        } shouldBeLeft expected
      }

      "email cannot be empty" {
        val errors = nonEmptyListOf("Cannot be blank", "'' is invalid email")
        val expected = IncorrectInput(InvalidEmail(errors))
        either {
          register(RegisterUser(validUsername, "", validPw))
        } shouldBeLeft expected
      }

      "email too long" {
        val email = "${(0..340).joinToString("") { "A" }}@domain.com"
        val errors = nonEmptyListOf("is too long (maximum is 350 characters)")
        val expected = IncorrectInput(InvalidEmail(errors))
        either {
          register(RegisterUser(validUsername, email, validPw))
        } shouldBeLeft expected
      }

      "email is not valid" {
        val email = "AAAA"
        val errors = nonEmptyListOf("'$email' is invalid email")
        val expected = IncorrectInput(InvalidEmail(errors))
        either {
          register(RegisterUser(validUsername, email, validPw))
        } shouldBeLeft expected
      }

      "password cannot be empty" {
        val errors = nonEmptyListOf("Cannot be blank", "is too short (minimum is 8 characters)")
        val expected = IncorrectInput(InvalidPassword(errors))
        either {
          register(RegisterUser(validUsername, validEmail, ""))
        } shouldBeLeft expected
      }

      "password can be max 100" {
        val password = (0..100).joinToString("") { "A" }
        val errors = nonEmptyListOf("is too long (maximum is 100 characters)")
        val expected = IncorrectInput(InvalidPassword(errors))
        either {
          register(RegisterUser(validUsername, validEmail, password))
        } shouldBeLeft expected
      }

      "All valid returns a token" {
        either {
          register(RegisterUser(validUsername, validEmail, validPw))
        }.shouldBeRight()
      }

      "Register twice results in UsernameAlreadyExists" {
        either {
          register(RegisterUser(validUsername, validEmail, validPw))
          register(RegisterUser(validUsername, validEmail, validPw))
        } shouldBeLeft UsernameAlreadyExists(validUsername)
      }
    }
  }

  "update" - {
    withDependencies {
      "Update with all null" {
        val token =
          either {
            register(RegisterUser(validUsername, validEmail, validPw))
          }.shouldBeRight()

<<<<<<< HEAD
        either {
          update(Update(token.id(), null, null, null, null, null))
        } shouldBeLeft EmptyUpdate("Cannot update user with ${token.id()} with only null values")
=======
    "login" -
      {
        "email cannot be empty" {
          val res = userService().login(Login("", validPw))
          val errors = nonEmptyListOf("Cannot be blank", "'' is invalid email")
          val expected = IncorrectInput(InvalidEmail(errors))
          res shouldBeLeft expected
        }

        "email too long" {
          val email = "${(0..340).joinToString("") { "A" }}@domain.com"
          val res = userService().login(Login(email, validPw))
          val errors = nonEmptyListOf("is too long (maximum is 350 characters)")
          val expected = IncorrectInput(InvalidEmail(errors))
          res shouldBeLeft expected
        }

        "email is not valid" {
          val email = "AAAA"
          val res = userService().login(Login(email, validPw))
          val errors = nonEmptyListOf("'$email' is invalid email")
          val expected = IncorrectInput(InvalidEmail(errors))
          res shouldBeLeft expected
        }

        "password cannot be empty" {
          val res = userService().login(Login(validEmail, ""))
          val errors = nonEmptyListOf("Cannot be blank", "is too short (minimum is 8 characters)")
          val expected = IncorrectInput(InvalidPassword(errors))
          res shouldBeLeft expected
        }

        "password can be max 100" {
          val password = (0..100).joinToString("") { "A" }
          val res = userService().login(Login(validEmail, password))
          val errors = nonEmptyListOf("is too long (maximum is 100 characters)")
          val expected = IncorrectInput(InvalidPassword(errors))
          res shouldBeLeft expected
        }

        "All valid returns a token" {
          userService().register(RegisterUser(validUsername, validEmail, validPw))
          val token = userService().login(Login(validEmail, validPw)).shouldBeRight()
          token.first.value.length shouldBe 222
        }
      }

    "update" -
      {
        "Update with all null" {
          val token =
            userService().register(RegisterUser(validUsername, validEmail, validPw)).shouldBeRight()
          val res = userService().update(Update(token.id(), null, null, null, null, null))
          res shouldBeLeft
            EmptyUpdate("Cannot update user with ${token.id()} with only null values")
        }
>>>>>>> 2cdc90d1
      }
    }
  }
})

private fun JwtToken.id(): UserId =
  JWT.decodeT(value, JWSHMAC512Algorithm)
    .shouldBeRight { "JWToken $value should be valid JWT but found $it" }
    .jwt
    .claimValueAsLong("id")
    .shouldBeSome { "JWTToken $value should have id but found None" }
    .let(::UserId)<|MERGE_RESOLUTION|>--- conflicted
+++ resolved
@@ -101,6 +101,50 @@
     }
   }
 
+  "login" - {
+    withDependencies {
+      "email cannot be empty" {
+        val errors = nonEmptyListOf("Cannot be blank", "'' is invalid email")
+        val expected = IncorrectInput(InvalidEmail(errors))
+        either { login(Login("", validPw)) } shouldBeLeft expected
+      }
+
+      "email too long" {
+        val email = "${(0..340).joinToString("") { "A" }}@domain.com"
+        val errors = nonEmptyListOf("is too long (maximum is 350 characters)")
+        val expected = IncorrectInput(InvalidEmail(errors))
+        either { login(Login(email, validPw)) } shouldBeLeft expected
+      }
+
+      "email is not valid" {
+        val email = "AAAA"
+        val errors = nonEmptyListOf("'$email' is invalid email")
+        val expected = IncorrectInput(InvalidEmail(errors))
+        either { login(Login(email, validPw)) } shouldBeLeft expected
+      }
+
+      "password cannot be empty" {
+        val errors = nonEmptyListOf("Cannot be blank", "is too short (minimum is 8 characters)")
+        val expected = IncorrectInput(InvalidPassword(errors))
+        either { login(Login(validEmail, "")) } shouldBeLeft expected
+      }
+
+      "password can be max 100" {
+        val password = (0..100).joinToString("") { "A" }
+        val errors = nonEmptyListOf("is too long (maximum is 100 characters)")
+        val expected = IncorrectInput(InvalidPassword(errors))
+        either { login(Login(validEmail, password)) } shouldBeLeft expected
+      }
+
+      "All valid returns a token" {
+        either {
+          register(RegisterUser(validUsername, validEmail, validPw))
+          login(Login(validEmail, validPw))
+        }.shouldBeRight().first.value.length shouldBe 222
+      }
+    }
+  }
+
   "update" - {
     withDependencies {
       "Update with all null" {
@@ -109,68 +153,9 @@
             register(RegisterUser(validUsername, validEmail, validPw))
           }.shouldBeRight()
 
-<<<<<<< HEAD
         either {
           update(Update(token.id(), null, null, null, null, null))
         } shouldBeLeft EmptyUpdate("Cannot update user with ${token.id()} with only null values")
-=======
-    "login" -
-      {
-        "email cannot be empty" {
-          val res = userService().login(Login("", validPw))
-          val errors = nonEmptyListOf("Cannot be blank", "'' is invalid email")
-          val expected = IncorrectInput(InvalidEmail(errors))
-          res shouldBeLeft expected
-        }
-
-        "email too long" {
-          val email = "${(0..340).joinToString("") { "A" }}@domain.com"
-          val res = userService().login(Login(email, validPw))
-          val errors = nonEmptyListOf("is too long (maximum is 350 characters)")
-          val expected = IncorrectInput(InvalidEmail(errors))
-          res shouldBeLeft expected
-        }
-
-        "email is not valid" {
-          val email = "AAAA"
-          val res = userService().login(Login(email, validPw))
-          val errors = nonEmptyListOf("'$email' is invalid email")
-          val expected = IncorrectInput(InvalidEmail(errors))
-          res shouldBeLeft expected
-        }
-
-        "password cannot be empty" {
-          val res = userService().login(Login(validEmail, ""))
-          val errors = nonEmptyListOf("Cannot be blank", "is too short (minimum is 8 characters)")
-          val expected = IncorrectInput(InvalidPassword(errors))
-          res shouldBeLeft expected
-        }
-
-        "password can be max 100" {
-          val password = (0..100).joinToString("") { "A" }
-          val res = userService().login(Login(validEmail, password))
-          val errors = nonEmptyListOf("is too long (maximum is 100 characters)")
-          val expected = IncorrectInput(InvalidPassword(errors))
-          res shouldBeLeft expected
-        }
-
-        "All valid returns a token" {
-          userService().register(RegisterUser(validUsername, validEmail, validPw))
-          val token = userService().login(Login(validEmail, validPw)).shouldBeRight()
-          token.first.value.length shouldBe 222
-        }
-      }
-
-    "update" -
-      {
-        "Update with all null" {
-          val token =
-            userService().register(RegisterUser(validUsername, validEmail, validPw)).shouldBeRight()
-          val res = userService().update(Update(token.id(), null, null, null, null, null))
-          res shouldBeLeft
-            EmptyUpdate("Cannot update user with ${token.id()} with only null values")
-        }
->>>>>>> 2cdc90d1
       }
     }
   }
