--- conflicted
+++ resolved
@@ -10,15 +10,12 @@
 import arrow.core.mapOrAccumulate
 import arrow.core.nonEmptyListOf
 import arrow.core.right
-<<<<<<< HEAD
-import io.github.nomisrev.routes.NewArticle
-=======
 import io.github.nomisrev.repo.UserId
 import io.github.nomisrev.routes.ArticleResource
 import io.github.nomisrev.routes.FeedLimit
 import io.github.nomisrev.routes.FeedOffset
+import io.github.nomisrev.routes.NewArticle
 import io.github.nomisrev.service.GetFeed
->>>>>>> 55b2f7e3
 import io.github.nomisrev.service.Login
 import io.github.nomisrev.service.RegisterUser
 import io.github.nomisrev.service.Update
@@ -156,16 +153,16 @@
 private fun String.looksLikeEmail(): EitherNel<String, String> =
   if (emailPattern.matches(this)) right() else "'$this' is invalid email".leftNel()
 
-<<<<<<< HEAD
 fun NewArticle.validate(): Either<IncorrectInput, NewArticle> =
   zipOrAccumulate(
       title.validTitle(),
       description.validDescription(),
       body.validBody(),
-validTags(tagList).map { it.toList() },
+      validTags(tagList).map { it.toList() },
       ::NewArticle
     )
-=======
+    .mapLeft(::IncorrectInput)
+
 const val MIN_FEED_SIZE = 1
 const val MIN_OFFSET = 0
 
@@ -190,5 +187,4 @@
   zipOrAccumulate(offsetParam.validFeedOffset(), limitParam.validFeedLimit()) { offset, limit ->
       GetFeed(userId, limit.limit, offset.offset)
     }
->>>>>>> 55b2f7e3
     .mapLeft(::IncorrectInput)