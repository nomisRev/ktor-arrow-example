--- conflicted
+++ resolved
@@ -2,14 +2,8 @@
 
 package io.github.nomisrev.service
 
-<<<<<<< HEAD
 import arrow.core.continuations.EffectScope
-import io.github.nomisrev.ApiError
-=======
-import arrow.core.Either
-import arrow.core.continuations.either
 import io.github.nomisrev.DomainError
->>>>>>> 6713ad39
 import io.github.nomisrev.repo.ArticlePersistence
 import io.github.nomisrev.repo.UserId
 import io.github.nomisrev.repo.UserPersistence
@@ -25,9 +19,8 @@
     val tags: Set<String>
 )
 
-<<<<<<< HEAD
 /** Creates a new article and returns the resulting Article */
-context(EffectScope<ApiError>, SlugGenerator, ArticlePersistence, UserPersistence)
+context(EffectScope<DomainError>, SlugGenerator, ArticlePersistence, UserPersistence)
 suspend fun createArticle(input: CreateArticle): Article {
     val slug = generateSlug(input.title) { slug -> exists(slug) }
     val createdAt = OffsetDateTime.now()
@@ -55,54 +48,4 @@
         createdAt,
         input.tags.toList()
     )
-}
-=======
-interface ArticleService {
-  /** Creates a new article and returns the resulting Article */
-  suspend fun createArticle(input: CreateArticle): Either<DomainError, Article>
-}
-
-fun articleService(
-  slugGenerator: SlugGenerator,
-  articlePersistence: ArticlePersistence,
-  userPersistence: UserPersistence,
-): ArticleService =
-  object : ArticleService {
-    override suspend fun createArticle(input: CreateArticle): Either<DomainError, Article> =
-      either {
-        val slug =
-          slugGenerator
-            .generateSlug(input.title) { slug -> articlePersistence.exists(slug).bind() }
-            .bind()
-        val createdAt = OffsetDateTime.now()
-        val articleId =
-          articlePersistence
-            .create(
-              input.userId,
-              slug,
-              input.title,
-              input.description,
-              input.body,
-              createdAt,
-              createdAt,
-              input.tags
-            )
-            .bind()
-            .serial
-        val user = userPersistence.select(input.userId).bind()
-        Article(
-          articleId,
-          slug.value,
-          input.title,
-          input.description,
-          input.body,
-          Profile(user.username, user.bio, user.image, false),
-          false,
-          0,
-          createdAt,
-          createdAt,
-          input.tags.toList()
-        )
-      }
-  }
->>>>>>> 6713ad39
+}