package io.github.nomisrev.service

import arrow.core.Either
import arrow.core.raise.either
import io.github.nomisrev.DomainError
import io.github.nomisrev.repo.ArticlePersistence
import io.github.nomisrev.repo.FavouritePersistence
import io.github.nomisrev.repo.TagPersistence
import io.github.nomisrev.repo.UserId
import io.github.nomisrev.repo.UserPersistence
import io.github.nomisrev.routes.*
import java.time.OffsetDateTime

data class CreateArticle(
  val userId: UserId,
  val title: String,
  val description: String,
  val body: String,
  val tags: Set<String>
)

data class GetFeed(
  val userId: UserId,
  val limit: Int,
  val offset: Int,
)

interface ArticleService {
  /** Creates a new article and returns the resulting Article */
  suspend fun createArticle(input: CreateArticle): Either<DomainError, Article>

<<<<<<< HEAD
  /** Get the user's feed which contains articles of the authors the user followed */
  suspend fun getUserFeed(input: GetFeed): MultipleArticlesResponse
=======
  /** Get article by Slug */
  suspend fun getArticleBySlug(slug: Slug): Either<DomainError, Article>
>>>>>>> e5299f9d
}

fun articleService(
  slugGenerator: SlugGenerator,
  articlePersistence: ArticlePersistence,
  userPersistence: UserPersistence,
  tagPersistence: TagPersistence,
  favouritePersistence: FavouritePersistence
): ArticleService =
  object : ArticleService {
    override suspend fun createArticle(input: CreateArticle): Either<DomainError, Article> =
      either {
        val slug =
          slugGenerator
            .generateSlug(input.title) { slug -> articlePersistence.exists(slug).not() }
            .bind()
        val createdAt = OffsetDateTime.now()
        val articleId =
          articlePersistence
            .create(
              input.userId,
              slug,
              input.title,
              input.description,
              input.body,
              createdAt,
              createdAt,
              input.tags
            )
            .serial
        val user = userPersistence.select(input.userId).bind()
        Article(
          articleId,
          slug.value,
          input.title,
          input.description,
          input.body,
          Profile(user.username, user.bio, user.image, false),
          false,
          0,
          createdAt,
          createdAt,
          input.tags.toList()
        )
      }

<<<<<<< HEAD
    override suspend fun getUserFeed(input: GetFeed): MultipleArticlesResponse {
      val articles =
        articlePersistence.getFeed(
          userId = input.userId,
          limit = FeedLimit(input.limit),
          offset = FeedOffset(input.offset)
        )

      return MultipleArticlesResponse(
        articles = articles,
        articlesCount = articles.size,
=======
    override suspend fun getArticleBySlug(slug: Slug): Either<DomainError, Article> = either {
      val article = articlePersistence.getArticleBySlug(slug).bind()
      val user = userPersistence.select(article.author_id).bind()
      val articleTags = tagPersistence.selectTagsOfArticle(article.id)
      val favouriteCount = favouritePersistence.favoriteCount(article.id)
      Article(
        article.id.serial,
        slug.value,
        article.title,
        article.description,
        article.body,
        Profile(user.username, user.bio, user.image, false),
        false,
        favouriteCount,
        article.createdAt,
        article.createdAt,
        articleTags
>>>>>>> e5299f9d
      )
    }
  }<|MERGE_RESOLUTION|>--- conflicted
+++ resolved
@@ -29,13 +29,12 @@
   /** Creates a new article and returns the resulting Article */
   suspend fun createArticle(input: CreateArticle): Either<DomainError, Article>
 
-<<<<<<< HEAD
+
   /** Get the user's feed which contains articles of the authors the user followed */
   suspend fun getUserFeed(input: GetFeed): MultipleArticlesResponse
-=======
+
   /** Get article by Slug */
   suspend fun getArticleBySlug(slug: Slug): Either<DomainError, Article>
->>>>>>> e5299f9d
 }
 
 fun articleService(
@@ -82,7 +81,7 @@
         )
       }
 
-<<<<<<< HEAD
+
     override suspend fun getUserFeed(input: GetFeed): MultipleArticlesResponse {
       val articles =
         articlePersistence.getFeed(
@@ -94,7 +93,9 @@
       return MultipleArticlesResponse(
         articles = articles,
         articlesCount = articles.size,
-=======
+      )
+    }
+    
     override suspend fun getArticleBySlug(slug: Slug): Either<DomainError, Article> = either {
       val article = articlePersistence.getArticleBySlug(slug).bind()
       val user = userPersistence.select(article.author_id).bind()
@@ -112,7 +113,6 @@
         article.createdAt,
         article.createdAt,
         articleTags
->>>>>>> e5299f9d
       )
     }
   }