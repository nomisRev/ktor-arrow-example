package io.github.nomisrev.service

<<<<<<< HEAD
import arrow.core.raise.Raise
=======
import arrow.core.Either
import arrow.core.raise.Raise
import arrow.core.raise.either
>>>>>>> 2cdc90d1
import arrow.core.raise.ensure
import com.github.slugify.Slugify
import io.github.nomisrev.CannotGenerateSlug
import kotlin.random.Random

@JvmInline value class Slug(val value: String)

fun interface SlugGenerator {
  /**
   * Generates a unique slug by title and a uniqueness check. If a unique slug could not be
   * generated then [CannotGenerateSlug] is returned
   *
   * @param verifyUnique Allows checking uniqueness with some business rules. i.e. check database
   *   that slug is actually unique for domain.
   */
  context(Raise<CannotGenerateSlug>)
  suspend fun generateSlug(
    title: String,
    verifyUnique: suspend (Slug) -> Boolean
  ): Slug
}

fun slugifyGenerator(
  random: Random = Random.Default,
  defaultMaxAttempts: Int = 5,
  minRandomSuffix: Int = 2,
  maxRandomSuffix: Int = 255
): SlugGenerator =
  object : SlugGenerator {
    private val slg = Slugify.builder().lowerCase(true).underscoreSeparator(true).build()

    private fun makeUnique(slug: String): String =
      "${slug}_${random.nextInt(minRandomSuffix, maxRandomSuffix)}"

<<<<<<< HEAD
    context(Raise<CannotGenerateSlug>)
    private tailrec suspend fun recursiveGen(
=======
    private tailrec suspend fun Raise<CannotGenerateSlug>.recursiveGen(
>>>>>>> 2cdc90d1
      title: String,
      verifyUnique: suspend (Slug) -> Boolean,
      maxAttempts: Int,
      isFirst: Boolean
    ): Slug {
      ensure(maxAttempts != 0) { CannotGenerateSlug("Failed to generate unique slug from $title") }

      val slug = Slug(if (isFirst) slg.slugify(title) else makeUnique(slg.slugify(title)))

      val isUnique = verifyUnique(slug)
      return if (isUnique) slug else recursiveGen(title, verifyUnique, maxAttempts - 1, false)
    }

    context(Raise<CannotGenerateSlug>)
    override suspend fun generateSlug(
      title: String,
      verifyUnique: suspend (Slug) -> Boolean
    ): Slug = recursiveGen(title, verifyUnique, defaultMaxAttempts, true)
  }<|MERGE_RESOLUTION|>--- conflicted
+++ resolved
@@ -1,18 +1,13 @@
 package io.github.nomisrev.service
 
-<<<<<<< HEAD
 import arrow.core.raise.Raise
-=======
-import arrow.core.Either
-import arrow.core.raise.Raise
-import arrow.core.raise.either
->>>>>>> 2cdc90d1
 import arrow.core.raise.ensure
 import com.github.slugify.Slugify
 import io.github.nomisrev.CannotGenerateSlug
 import kotlin.random.Random
 
-@JvmInline value class Slug(val value: String)
+@JvmInline
+value class Slug(val value: String)
 
 fun interface SlugGenerator {
   /**
@@ -41,12 +36,7 @@
     private fun makeUnique(slug: String): String =
       "${slug}_${random.nextInt(minRandomSuffix, maxRandomSuffix)}"
 
-<<<<<<< HEAD
-    context(Raise<CannotGenerateSlug>)
-    private tailrec suspend fun recursiveGen(
-=======
     private tailrec suspend fun Raise<CannotGenerateSlug>.recursiveGen(
->>>>>>> 2cdc90d1
       title: String,
       verifyUnique: suspend (Slug) -> Boolean,
       maxAttempts: Int,
