--- conflicted
+++ resolved
@@ -1,16 +1,13 @@
 package io.github.nomisrev.repo
 
-<<<<<<< HEAD
+import arrow.core.Either
+import arrow.core.raise.either
+import arrow.core.raise.ensureNotNull
 import io.github.nomisrev.routes.Article
 import io.github.nomisrev.routes.FeedLimit
 import io.github.nomisrev.routes.FeedOffset
 import io.github.nomisrev.routes.Profile
-=======
-import arrow.core.Either
-import arrow.core.raise.either
-import arrow.core.raise.ensureNotNull
 import io.github.nomisrev.ArticleBySlugNotFound
->>>>>>> e5299f9d
 import io.github.nomisrev.service.Slug
 import io.github.nomisrev.sqldelight.Articles
 import io.github.nomisrev.sqldelight.ArticlesQueries
@@ -36,12 +33,10 @@
   /** Verifies if a certain slug already exists or not */
   suspend fun exists(slug: Slug): Boolean
 
-<<<<<<< HEAD
   /** Get recent articles from users you follow * */
   suspend fun getFeed(userId: UserId, limit: FeedLimit, offset: FeedOffset): List<Article>
-=======
+  
   suspend fun getArticleBySlug(slug: Slug): Either<ArticleBySlugNotFound, Articles>
->>>>>>> e5299f9d
 }
 
 fun articleRepo(articles: ArticlesQueries, tagsQueries: TagsQueries) =
@@ -70,7 +65,6 @@
     override suspend fun exists(slug: Slug): Boolean =
       articles.slugExists(slug.value).executeAsOne()
 
-<<<<<<< HEAD
     override suspend fun getFeed(
       userId: UserId,
       limit: FeedLimit,
@@ -108,11 +102,10 @@
           )
         }
         .executeAsList()
-=======
+
     override suspend fun getArticleBySlug(slug: Slug): Either<ArticleBySlugNotFound, Articles> =
       either {
         val article = articles.selectBySlug(slug.value).executeAsOneOrNull()
         ensureNotNull(article) { ArticleBySlugNotFound(slug.value) }
       }
->>>>>>> e5299f9d
   }