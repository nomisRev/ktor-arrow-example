--- conflicted
+++ resolved
@@ -2,6 +2,7 @@
 
 import arrow.core.Either
 import arrow.core.raise.Raise
+import arrow.core.raise.either
 import arrow.core.raise.ensure
 import arrow.core.raise.ensureNotNull
 import io.github.nomisrev.DomainError
@@ -41,12 +42,10 @@
   context(Raise<DomainError>)
   suspend fun select(username: String): UserInfo
 
-<<<<<<< HEAD
   context(Raise<DomainError>)
-=======
-  suspend fun selectProfile(username: String): Either<DomainError, Profile>
+  suspend fun selectProfile(username: String): Profile
 
->>>>>>> 8f4d5a15
+  context(Raise<DomainError>)
   @Suppress("LongParameterList")
   suspend fun update(
     userId: UserId,
@@ -55,13 +54,9 @@
     password: String?,
     bio: String?,
     image: String?
-<<<<<<< HEAD
   ): UserInfo
-=======
-  ): Either<DomainError, UserInfo>
 
   suspend fun unfollowProfile(followedUsername: String, followerId: UserId): Unit
->>>>>>> 8f4d5a15
 }
 
 /** UserPersistence implementation based on SqlDelight and JavaX Crypto */
@@ -123,7 +118,15 @@
     return ensureNotNull(userInfo) { UserNotFound("username=$username") }
   }
 
-<<<<<<< HEAD
+  context(Raise<DomainError>)
+  override suspend fun selectProfile(username: String): Profile {
+    val profileInfo = usersQueries.selectProfile(username, ::toProfile).executeAsOneOrNull()
+    return ensureNotNull(profileInfo) { UserNotFound("username=$username") }
+  }
+
+  fun toProfile(username: String, bio: String, image: String, following: Long): Profile =
+    Profile(username, bio, image, following > 0)
+
   context(Raise<DomainError>)
   override suspend fun update(
     userId: UserId,
@@ -137,28 +140,6 @@
       usersQueries.transactionWithResult {
         usersQueries.selectById(userId).executeAsOneOrNull()
           ?.let { (oldEmail, oldUsername, salt, oldPassword, oldBio, oldImage) ->
-=======
-    override suspend fun selectProfile(username: String): Either<DomainError, Profile> = either {
-      val profileInfo = usersQueries.selectProfile(username, ::toProfile).executeAsOneOrNull()
-      ensureNotNull(profileInfo) { UserNotFound("username=$username") }
-    }
-
-    fun toProfile(username: String, bio: String, image: String, following: Long): Profile =
-      Profile(username, bio, image, following > 0)
-
-    override suspend fun update(
-      userId: UserId,
-      email: String?,
-      username: String?,
-      password: String?,
-      bio: String?,
-      image: String?
-    ): Either<DomainError, UserInfo> = either {
-      val info =
-        usersQueries.transactionWithResult {
-          usersQueries.selectById(userId).executeAsOneOrNull()?.let {
-            (oldEmail, oldUsername, salt, oldPassword, oldBio, oldImage) ->
->>>>>>> 8f4d5a15
             val newPassword = password?.let { generateKey(it, salt) } ?: oldPassword
             val newEmail = email ?: oldEmail
             val newUsername = username ?: oldUsername
@@ -171,14 +152,10 @@
     return ensureNotNull(info) { UserNotFound("userId=$userId") }
   }
 
-<<<<<<< HEAD
-  private fun generateSalt(): ByteArray = UUID.randomUUID().toString().toByteArray()
-=======
-    override suspend fun unfollowProfile(followedUsername: String, followerId: UserId): Unit =
+  override suspend fun unfollowProfile(followedUsername: String, followerId: UserId): Unit =
       followingQueries.delete(followedUsername, followerId.serial)
 
     private fun generateSalt(): ByteArray = UUID.randomUUID().toString().toByteArray()
->>>>>>> 8f4d5a15
 
   private fun generateKey(password: String, salt: ByteArray): ByteArray {
     val spec = PBEKeySpec(password.toCharArray(), salt, defaultIterations, defaultKeyLength)
