package io.github.nomisrev.repo

import arrow.core.Either
import arrow.core.continuations.EffectScope
import arrow.core.continuations.ensureNotNull
import io.github.nomisrev.DomainError
import io.github.nomisrev.PasswordNotMatched
import io.github.nomisrev.UserNotFound
import io.github.nomisrev.UsernameAlreadyExists
import io.github.nomisrev.service.UserInfo
import io.github.nomisrev.sqldelight.UsersQueries
import java.util.UUID
import javax.crypto.SecretKeyFactory
import javax.crypto.spec.PBEKeySpec
import org.postgresql.util.PSQLException
import org.postgresql.util.PSQLState

@JvmInline value class UserId(val serial: Long)

interface UserPersistence {
  /** Creates a new user in the database, and returns the [UserId] of the newly created user */
  context(EffectScope<DomainError>)
  suspend fun insert(username: String, email: String, password: String): UserId

  /** Verifies is a password is correct for a given email */
  context(EffectScope<DomainError>)
  suspend fun verifyPassword(
    email: String,
    password: String
  ): Pair<UserId, UserInfo>

  /** Select a User by its [UserId] */
  context(EffectScope<DomainError>)
  suspend fun select(userId: UserId): UserInfo

  /** Select a User by its username */
  context(EffectScope<DomainError>)
  suspend fun select(username: String): UserInfo

  context(EffectScope<DomainError>)
  @Suppress("LongParameterList")
  suspend fun update(
    userId: UserId,
    email: String?,
    username: String?,
    password: String?,
    bio: String?,
    image: String?
  ): UserInfo
}

/** UserPersistence implementation based on SqlDelight and JavaX Crypto */
fun userPersistence(
  usersQueries: UsersQueries,
  defaultIterations: Int = 64000,
  defaultKeyLength: Int = 512,
  secretKeysFactory: SecretKeyFactory = SecretKeyFactory.getInstance("PBKDF2WithHmacSHA512")
) = object : UserPersistence {

    context(EffectScope<DomainError>)
    override suspend fun insert(
      username: String,
      email: String,
      password: String
    ): UserId {
      val salt = generateSalt()
      val key = generateKey(password, salt)
<<<<<<< HEAD
      return Either.catch { usersQueries.create(salt, key, username, email) }.mapLeft { error ->
        if (error is PSQLException && error.sqlState == PSQLState.UNIQUE_VIOLATION.state) {
          UsernameAlreadyExists(username)
        } else {
          Unexpected("Failed to persist user: $username:$email", error)
=======
      return Either.catchOrThrow<PSQLException, UserId> {
          usersQueries.create(salt, key, username, email)
        }
        .mapLeft { psqlException ->
          if (psqlException.sqlState == PSQLState.UNIQUE_VIOLATION.state)
            UsernameAlreadyExists(username)
          else throw psqlException
>>>>>>> a61e6eb1
        }
      }.bind()
    }

    context(EffectScope<DomainError>)
    override suspend fun verifyPassword(
      email: String,
      password: String
    ): Pair<UserId, UserInfo> {
      val (userId, username, salt, key, bio, image) =
        ensureNotNull(usersQueries.selectSecurityByEmail(email).executeAsOneOrNull()) {
          UserNotFound("email=$email")
        }

      val hash = generateKey(password, salt)
      ensure(hash contentEquals key) { PasswordNotMatched }
      return Pair(userId, UserInfo(email, username, bio, image))
    }

    context(EffectScope<DomainError>)
    override suspend fun select(userId: UserId): UserInfo {
      val userInfo =
        usersQueries
          .selectById(userId) { email, username, _, _, bio, image ->
            UserInfo(email, username, bio, image)
          }
<<<<<<< HEAD
          .mapLeft { e -> Unexpected("Failed to select user with userId: $userId", e) }
          .bind()
      return ensureNotNull(userInfo) { UserNotFound("userId=$userId") }
    }

    context(EffectScope<DomainError>)
    override suspend fun select(username: String): UserInfo {
      val userInfo =
        Either.catch { usersQueries.selectByUsername(username, ::UserInfo).executeAsOneOrNull() }
          .mapLeft { e -> Unexpected("Failed to select user with username: $username", e) }
          .bind()
      return ensureNotNull(userInfo) { UserNotFound("username=$username") }
=======
          .executeAsOneOrNull()
      ensureNotNull(userInfo) { UserNotFound("userId=$userId") }
    }

    override suspend fun select(username: String): Either<DomainError, UserInfo> = either {
      val userInfo = usersQueries.selectByUsername(username, ::UserInfo).executeAsOneOrNull()
      ensureNotNull(userInfo) { UserNotFound("username=$username") }
>>>>>>> a61e6eb1
    }

    context(EffectScope<DomainError>)
    override suspend fun update(
      userId: UserId,
      email: String?,
      username: String?,
      password: String?,
      bio: String?,
      image: String?
    ): UserInfo {
      val info =
        usersQueries.transactionWithResult {
          usersQueries.selectById(userId).executeAsOneOrNull()?.let {
            (oldEmail, oldUsername, salt, oldPassword, oldBio, oldImage) ->
            val newPassword = password?.let { generateKey(it, salt) } ?: oldPassword
            val newEmail = email ?: oldEmail
            val newUsername = username ?: oldUsername
            val newBio = bio ?: oldBio
            val newImage = image ?: oldImage
            usersQueries.update(newEmail, newUsername, newPassword, newBio, newImage, userId)
            UserInfo(newEmail, newUsername, newBio, newImage)
          }
        }
      return ensureNotNull(info) { UserNotFound("userId=$userId") }
    }

    private fun generateSalt(): ByteArray = UUID.randomUUID().toString().toByteArray()

    private fun generateKey(password: String, salt: ByteArray): ByteArray {
      val spec = PBEKeySpec(password.toCharArray(), salt, defaultIterations, defaultKeyLength)
      return secretKeysFactory.generateSecret(spec).encoded
    }
  }

private fun UsersQueries.create(
  salt: ByteArray,
  key: ByteArray,
  username: String,
  email: String
): UserId =
  insertAndGetId(
    username = username,
    email = email,
    salt = salt,
    hashed_password = key,
    bio = "",
    image = ""
  ).executeAsOne()<|MERGE_RESOLUTION|>--- conflicted
+++ resolved
@@ -1,8 +1,9 @@
 package io.github.nomisrev.repo
 
 import arrow.core.Either
-import arrow.core.continuations.EffectScope
-import arrow.core.continuations.ensureNotNull
+import arrow.core.raise.Raise
+import arrow.core.raise.ensure
+import arrow.core.raise.ensureNotNull
 import io.github.nomisrev.DomainError
 import io.github.nomisrev.PasswordNotMatched
 import io.github.nomisrev.UserNotFound
@@ -15,29 +16,30 @@
 import org.postgresql.util.PSQLException
 import org.postgresql.util.PSQLState
 
-@JvmInline value class UserId(val serial: Long)
+@JvmInline
+value class UserId(val serial: Long)
 
 interface UserPersistence {
   /** Creates a new user in the database, and returns the [UserId] of the newly created user */
-  context(EffectScope<DomainError>)
+  context(Raise<DomainError>)
   suspend fun insert(username: String, email: String, password: String): UserId
 
   /** Verifies is a password is correct for a given email */
-  context(EffectScope<DomainError>)
+  context(Raise<DomainError>)
   suspend fun verifyPassword(
     email: String,
     password: String
   ): Pair<UserId, UserInfo>
 
   /** Select a User by its [UserId] */
-  context(EffectScope<DomainError>)
+  context(Raise<DomainError>)
   suspend fun select(userId: UserId): UserInfo
 
   /** Select a User by its username */
-  context(EffectScope<DomainError>)
+  context(Raise<DomainError>)
   suspend fun select(username: String): UserInfo
 
-  context(EffectScope<DomainError>)
+  context(Raise<DomainError>)
   @Suppress("LongParameterList")
   suspend fun update(
     userId: UserId,
@@ -57,92 +59,69 @@
   secretKeysFactory: SecretKeyFactory = SecretKeyFactory.getInstance("PBKDF2WithHmacSHA512")
 ) = object : UserPersistence {
 
-    context(EffectScope<DomainError>)
-    override suspend fun insert(
-      username: String,
-      email: String,
-      password: String
-    ): UserId {
-      val salt = generateSalt()
-      val key = generateKey(password, salt)
-<<<<<<< HEAD
-      return Either.catch { usersQueries.create(salt, key, username, email) }.mapLeft { error ->
-        if (error is PSQLException && error.sqlState == PSQLState.UNIQUE_VIOLATION.state) {
+  context(Raise<DomainError>)
+  override suspend fun insert(
+    username: String,
+    email: String,
+    password: String
+  ): UserId {
+    val salt = generateSalt()
+    val key = generateKey(password, salt)
+    return Either.catchOrThrow<PSQLException, UserId> {
+      usersQueries.create(salt, key, username, email)
+    }
+      .mapLeft { psqlException ->
+        if (psqlException.sqlState == PSQLState.UNIQUE_VIOLATION.state)
           UsernameAlreadyExists(username)
-        } else {
-          Unexpected("Failed to persist user: $username:$email", error)
-=======
-      return Either.catchOrThrow<PSQLException, UserId> {
-          usersQueries.create(salt, key, username, email)
+        else throw psqlException
+      }.bind()
+  }
+
+  context(Raise<DomainError>)
+  override suspend fun verifyPassword(
+    email: String,
+    password: String
+  ): Pair<UserId, UserInfo> {
+    val (userId, username, salt, key, bio, image) =
+      ensureNotNull(usersQueries.selectSecurityByEmail(email).executeAsOneOrNull()) {
+        UserNotFound("email=$email")
+      }
+
+    val hash = generateKey(password, salt)
+    ensure(hash contentEquals key) { PasswordNotMatched }
+    return Pair(userId, UserInfo(email, username, bio, image))
+  }
+
+  context(Raise<DomainError>)
+  override suspend fun select(userId: UserId): UserInfo {
+    val userInfo =
+      usersQueries
+        .selectById(userId) { email, username, _, _, bio, image ->
+          UserInfo(email, username, bio, image)
         }
-        .mapLeft { psqlException ->
-          if (psqlException.sqlState == PSQLState.UNIQUE_VIOLATION.state)
-            UsernameAlreadyExists(username)
-          else throw psqlException
->>>>>>> a61e6eb1
-        }
-      }.bind()
-    }
+        .executeAsOneOrNull()
+    return ensureNotNull(userInfo) { UserNotFound("userId=$userId") }
+  }
 
-    context(EffectScope<DomainError>)
-    override suspend fun verifyPassword(
-      email: String,
-      password: String
-    ): Pair<UserId, UserInfo> {
-      val (userId, username, salt, key, bio, image) =
-        ensureNotNull(usersQueries.selectSecurityByEmail(email).executeAsOneOrNull()) {
-          UserNotFound("email=$email")
-        }
+  context(Raise<DomainError>)
+  override suspend fun select(username: String): UserInfo {
+    val userInfo = usersQueries.selectByUsername(username, ::UserInfo).executeAsOneOrNull()
+    return ensureNotNull(userInfo) { UserNotFound("username=$username") }
+  }
 
-      val hash = generateKey(password, salt)
-      ensure(hash contentEquals key) { PasswordNotMatched }
-      return Pair(userId, UserInfo(email, username, bio, image))
-    }
-
-    context(EffectScope<DomainError>)
-    override suspend fun select(userId: UserId): UserInfo {
-      val userInfo =
-        usersQueries
-          .selectById(userId) { email, username, _, _, bio, image ->
-            UserInfo(email, username, bio, image)
-          }
-<<<<<<< HEAD
-          .mapLeft { e -> Unexpected("Failed to select user with userId: $userId", e) }
-          .bind()
-      return ensureNotNull(userInfo) { UserNotFound("userId=$userId") }
-    }
-
-    context(EffectScope<DomainError>)
-    override suspend fun select(username: String): UserInfo {
-      val userInfo =
-        Either.catch { usersQueries.selectByUsername(username, ::UserInfo).executeAsOneOrNull() }
-          .mapLeft { e -> Unexpected("Failed to select user with username: $username", e) }
-          .bind()
-      return ensureNotNull(userInfo) { UserNotFound("username=$username") }
-=======
-          .executeAsOneOrNull()
-      ensureNotNull(userInfo) { UserNotFound("userId=$userId") }
-    }
-
-    override suspend fun select(username: String): Either<DomainError, UserInfo> = either {
-      val userInfo = usersQueries.selectByUsername(username, ::UserInfo).executeAsOneOrNull()
-      ensureNotNull(userInfo) { UserNotFound("username=$username") }
->>>>>>> a61e6eb1
-    }
-
-    context(EffectScope<DomainError>)
-    override suspend fun update(
-      userId: UserId,
-      email: String?,
-      username: String?,
-      password: String?,
-      bio: String?,
-      image: String?
-    ): UserInfo {
-      val info =
-        usersQueries.transactionWithResult {
-          usersQueries.selectById(userId).executeAsOneOrNull()?.let {
-            (oldEmail, oldUsername, salt, oldPassword, oldBio, oldImage) ->
+  context(Raise<DomainError>)
+  override suspend fun update(
+    userId: UserId,
+    email: String?,
+    username: String?,
+    password: String?,
+    bio: String?,
+    image: String?
+  ): UserInfo {
+    val info =
+      usersQueries.transactionWithResult {
+        usersQueries.selectById(userId).executeAsOneOrNull()
+          ?.let { (oldEmail, oldUsername, salt, oldPassword, oldBio, oldImage) ->
             val newPassword = password?.let { generateKey(it, salt) } ?: oldPassword
             val newEmail = email ?: oldEmail
             val newUsername = username ?: oldUsername
@@ -151,17 +130,17 @@
             usersQueries.update(newEmail, newUsername, newPassword, newBio, newImage, userId)
             UserInfo(newEmail, newUsername, newBio, newImage)
           }
-        }
-      return ensureNotNull(info) { UserNotFound("userId=$userId") }
-    }
+      }
+    return ensureNotNull(info) { UserNotFound("userId=$userId") }
+  }
 
-    private fun generateSalt(): ByteArray = UUID.randomUUID().toString().toByteArray()
+  private fun generateSalt(): ByteArray = UUID.randomUUID().toString().toByteArray()
 
-    private fun generateKey(password: String, salt: ByteArray): ByteArray {
-      val spec = PBEKeySpec(password.toCharArray(), salt, defaultIterations, defaultKeyLength)
-      return secretKeysFactory.generateSecret(spec).encoded
-    }
+  private fun generateKey(password: String, salt: ByteArray): ByteArray {
+    val spec = PBEKeySpec(password.toCharArray(), salt, defaultIterations, defaultKeyLength)
+    return secretKeysFactory.generateSecret(spec).encoded
   }
+}
 
 private fun UsersQueries.create(
   salt: ByteArray,
