--- conflicted
+++ resolved
@@ -1,27 +1,18 @@
 package io.github.nomisrev.repo
 
 import arrow.core.Either
-<<<<<<< HEAD
-import arrow.core.computations.ensureNotNull
 import arrow.core.continuations.EffectScope
-import arrow.core.continuations.either
 import arrow.core.continuations.ensureNotNull
-import io.github.nomisrev.ApiError
-import io.github.nomisrev.ApiError.Unexpected
-import io.github.nomisrev.ApiError.UserNotFound
-import io.github.nomisrev.ApiError.UsernameAlreadyExists
-=======
-import arrow.core.continuations.either
-import arrow.core.continuations.ensureNotNull
-import at.favre.lib.crypto.bcrypt.BCrypt
 import io.github.nomisrev.DomainError
 import io.github.nomisrev.PasswordNotMatched
 import io.github.nomisrev.Unexpected
 import io.github.nomisrev.UserNotFound
 import io.github.nomisrev.UsernameAlreadyExists
->>>>>>> 6713ad39
 import io.github.nomisrev.service.UserInfo
 import io.github.nomisrev.sqldelight.UsersQueries
+import java.util.UUID
+import javax.crypto.SecretKeyFactory
+import javax.crypto.spec.PBEKeySpec
 import org.postgresql.util.PSQLException
 import org.postgresql.util.PSQLState
 
@@ -29,39 +20,25 @@
 
 interface UserPersistence {
   /** Creates a new user in the database, and returns the [UserId] of the newly created user */
-<<<<<<< HEAD
-  context(EffectScope<ApiError>)
+  context(EffectScope<DomainError>)
   suspend fun insert(username: String, email: String, password: String): UserId
-=======
-  suspend fun insert(username: String, email: String, password: String): Either<DomainError, UserId>
->>>>>>> 6713ad39
 
   /** Verifies is a password is correct for a given email */
-  context(EffectScope<ApiError>)
+  context(EffectScope<DomainError>)
   suspend fun verifyPassword(
     email: String,
     password: String
-<<<<<<< HEAD
   ): Pair<UserId, UserInfo>
 
   /** Select a User by its [UserId] */
-  context(EffectScope<ApiError>)
+  context(EffectScope<DomainError>)
   suspend fun select(userId: UserId): UserInfo
 
   /** Select a User by its username */
-  context(EffectScope<ApiError>)
+  context(EffectScope<DomainError>)
   suspend fun select(username: String): UserInfo
-=======
-  ): Either<DomainError, Pair<UserId, UserInfo>>
 
-  /** Select a User by its [UserId] */
-  suspend fun select(userId: UserId): Either<DomainError, UserInfo>
-
-  /** Select a User by its username */
-  suspend fun select(username: String): Either<DomainError, UserInfo>
->>>>>>> 6713ad39
-
-  context(EffectScope<ApiError>)
+  context(EffectScope<DomainError>)
   @Suppress("LongParameterList")
   suspend fun update(
     userId: UserId,
@@ -70,23 +47,22 @@
     password: String?,
     bio: String?,
     image: String?
-<<<<<<< HEAD
   ): UserInfo
-=======
-  ): Either<DomainError, UserInfo>
->>>>>>> 6713ad39
 }
 
 /** UserPersistence implementation based on SqlDelight and JavaX Crypto */
-fun userPersistence(usersQueries: UsersQueries, rounds: Int = 10) =
-  object : UserPersistence {
+fun userPersistence(
+  usersQueries: UsersQueries,
+  defaultIterations: Int = 64000,
+  defaultKeyLength: Int = 512,
+  secretKeysFactory: SecretKeyFactory = SecretKeyFactory.getInstance("PBKDF2WithHmacSHA512")
+) = object : UserPersistence {
 
-    context(EffectScope<ApiError>)
+    context(EffectScope<DomainError>)
     override suspend fun insert(
       username: String,
       email: String,
       password: String
-<<<<<<< HEAD
     ): UserId {
       val salt = generateSalt()
       val key = generateKey(password, salt)
@@ -97,56 +73,29 @@
           Unexpected("Failed to persist user: $username:$email", error)
         }
       }.bind()
-=======
-    ): Either<DomainError, UserId> {
-      val hash = BCrypt.withDefaults().hash(rounds, password.toByteArray())
-      return Either.catch { usersQueries.create(hash, username, email) }
-        .mapLeft { error ->
-          if (error is PSQLException && error.sqlState == PSQLState.UNIQUE_VIOLATION.state) {
-            UsernameAlreadyExists(username)
-          } else {
-            Unexpected("Failed to persist user: $username:$email", error)
-          }
-        }
->>>>>>> 6713ad39
     }
 
-    context(EffectScope<ApiError>)
+    context(EffectScope<DomainError>)
     override suspend fun verifyPassword(
       email: String,
       password: String
-<<<<<<< HEAD
     ): Pair<UserId, UserInfo> {
       val (userId, username, salt, key, bio, image) =
-=======
-    ): Either<DomainError, Pair<UserId, UserInfo>> = either {
-      val (userId, username, key, bio, image) =
->>>>>>> 6713ad39
         ensureNotNull(usersQueries.selectSecurityByEmail(email).executeAsOneOrNull()) {
           UserNotFound("email=$email")
         }
 
-<<<<<<< HEAD
       val hash = generateKey(password, salt)
-      ensure(hash contentEquals key) { ApiError.PasswordNotMatched }
+      ensure(hash contentEquals key) { PasswordNotMatched }
       return Pair(userId, UserInfo(email, username, bio, image))
     }
 
-
-    context(EffectScope<ApiError>)
+    context(EffectScope<DomainError>)
     override suspend fun select(userId: UserId): UserInfo {
-=======
-      val result = BCrypt.verifyer().verify(password.toByteArray(), key)
-      ensure(result.verified) { PasswordNotMatched }
-      Pair(userId, UserInfo(email, username, bio, image))
-    }
-
-    override suspend fun select(userId: UserId): Either<DomainError, UserInfo> = either {
->>>>>>> 6713ad39
       val userInfo =
         Either.catch {
             usersQueries
-              .selectById(userId) { email, username, _, bio, image ->
+              .selectById(userId) { email, username, _, _, bio, image ->
                 UserInfo(email, username, bio, image)
               }
               .executeAsOneOrNull()
@@ -156,12 +105,8 @@
       return ensureNotNull(userInfo) { UserNotFound("userId=$userId") }
     }
 
-<<<<<<< HEAD
-    context(EffectScope<ApiError>)
+    context(EffectScope<DomainError>)
     override suspend fun select(username: String): UserInfo {
-=======
-    override suspend fun select(username: String): Either<DomainError, UserInfo> = either {
->>>>>>> 6713ad39
       val userInfo =
         Either.catch { usersQueries.selectByUsername(username, ::UserInfo).executeAsOneOrNull() }
           .mapLeft { e -> Unexpected("Failed to select user with username: $username", e) }
@@ -169,7 +114,7 @@
       return ensureNotNull(userInfo) { UserNotFound("username=$username") }
     }
 
-    context(EffectScope<ApiError>)
+    context(EffectScope<DomainError>)
     override suspend fun update(
       userId: UserId,
       email: String?,
@@ -177,18 +122,12 @@
       password: String?,
       bio: String?,
       image: String?
-<<<<<<< HEAD
     ): UserInfo {
-=======
-    ): Either<DomainError, UserInfo> = either {
->>>>>>> 6713ad39
       val info =
-        usersQueries.transactionWithResult<UserInfo?> {
+        usersQueries.transactionWithResult {
           usersQueries.selectById(userId).executeAsOneOrNull()?.let {
-            (oldEmail, oldUsername, oldPassword, oldBio, oldImage) ->
-            val newPassword =
-              password?.let { BCrypt.withDefaults().hash(rounds, password.toByteArray()) }
-                ?: oldPassword
+            (oldEmail, oldUsername, salt, oldPassword, oldBio, oldImage) ->
+            val newPassword = password?.let { generateKey(it, salt) } ?: oldPassword
             val newEmail = email ?: oldEmail
             val newUsername = username ?: oldUsername
             val newBio = bio ?: oldBio
@@ -199,8 +138,26 @@
         }
       return ensureNotNull(info) { UserNotFound("userId=$userId") }
     }
+
+    private fun generateSalt(): ByteArray = UUID.randomUUID().toString().toByteArray()
+
+    private fun generateKey(password: String, salt: ByteArray): ByteArray {
+      val spec = PBEKeySpec(password.toCharArray(), salt, defaultIterations, defaultKeyLength)
+      return secretKeysFactory.generateSecret(spec).encoded
+    }
   }
 
-private fun UsersQueries.create(hash: ByteArray, username: String, email: String): UserId =
-  insertAndGetId(username = username, email = email, hashed_password = hash, bio = "", image = "")
-    .executeAsOne()+private fun UsersQueries.create(
+  salt: ByteArray,
+  key: ByteArray,
+  username: String,
+  email: String
+): UserId =
+  insertAndGetId(
+    username = username,
+    email = email,
+    salt = salt,
+    hashed_password = key,
+    bio = "",
+    image = ""
+  ).executeAsOne()