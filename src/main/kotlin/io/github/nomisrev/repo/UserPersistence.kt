--- conflicted
+++ resolved
@@ -146,7 +146,6 @@
 
     override suspend fun unfollowProfile(followedUsername: String, followerId: UserId): Unit =
       followingQueries.delete(followedUsername, followerId.serial)
-<<<<<<< HEAD
 
     context(Raise<DomainError>)
     override suspend fun followProfile(followedUsername: String, followerId: UserId) =
@@ -157,8 +156,6 @@
           raise(UserNotFound("username=$followedUsername"))
         else throw psqlException
       }
-=======
->>>>>>> 8f4d5a15
 
     private fun generateSalt(): ByteArray = UUID.randomUUID().toString().toByteArray()
 
