package io.github.nomisrev

import arrow.continuations.SuspendApp
import arrow.continuations.ktor.server
import arrow.fx.coroutines.resourceScope
import io.github.nomisrev.env.Dependencies
import io.github.nomisrev.env.Env
import io.github.nomisrev.env.configure
import io.github.nomisrev.env.dependencies
import io.github.nomisrev.routes.health
import io.github.nomisrev.routes.userRoutes
import io.ktor.server.application.Application
import io.ktor.server.netty.Netty
import kotlinx.coroutines.awaitCancellation

fun main(): Unit = SuspendApp {
  val env = Env()
  resourceScope {
    val dependencies = dependencies(env)
    server(Netty, host = env.http.host, port = env.http.port) { app(dependencies) }
    awaitCancellation()
  }
}

fun Application.app(module: Dependencies) {
  configure()
<<<<<<< HEAD
  with(module.userPersistence, module.config.auth, module.hikariDataSource) {
    healthRoute()
    userRoutes()
  }
=======
  userRoutes(module.userService, module.jwtService)
  health(module.healthCheck)
>>>>>>> 6713ad39
}<|MERGE_RESOLUTION|>--- conflicted
+++ resolved
@@ -17,20 +17,17 @@
   val env = Env()
   resourceScope {
     val dependencies = dependencies(env)
-    server(Netty, host = env.http.host, port = env.http.port) { app(dependencies) }
+    server(Netty, host = env.http.host, port = env.http.port) {
+      app(env, dependencies)
+    }
     awaitCancellation()
   }
 }
 
-fun Application.app(module: Dependencies) {
+fun Application.app(env: Env, module: Dependencies) {
   configure()
-<<<<<<< HEAD
-  with(module.userPersistence, module.config.auth, module.hikariDataSource) {
-    healthRoute()
+  with(module.userPersistence, env.auth) {
+    health(module.healthCheck)
     userRoutes()
   }
-=======
-  userRoutes(module.userService, module.jwtService)
-  health(module.healthCheck)
->>>>>>> 6713ad39
 }