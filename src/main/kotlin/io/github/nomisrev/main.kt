--- conflicted
+++ resolved
@@ -27,9 +27,6 @@
   configure()
   routes(module)
   health(module.healthCheck)
-<<<<<<< HEAD
   tagRoutes(module.tagPersistence)
   articleRoutes(module.articleService, module.jwtService)
-=======
->>>>>>> 654f6a25
 }