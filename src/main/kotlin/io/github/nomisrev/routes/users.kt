package io.github.nomisrev.routes

import arrow.core.Either
<<<<<<< HEAD
import arrow.core.continuations.EffectScope
import io.github.nomisrev.ApiError
import io.github.nomisrev.ApiError.Unexpected
=======
import arrow.core.continuations.either
import io.github.nomisrev.DomainError
import io.github.nomisrev.Unexpected
>>>>>>> 6713ad39
import io.github.nomisrev.auth.jwtAuth
import io.github.nomisrev.config.Config
import io.github.nomisrev.repo.UserPersistence
import io.github.nomisrev.service.Login
import io.github.nomisrev.service.RegisterUser
import io.github.nomisrev.service.Update
import io.github.nomisrev.service.login
import io.github.nomisrev.service.register
import io.github.nomisrev.service.update
import io.ktor.http.HttpStatusCode
import io.ktor.server.application.Application
import io.ktor.server.application.ApplicationCall
import io.ktor.server.application.call
import io.ktor.server.request.receive
import io.ktor.server.routing.get
import io.ktor.server.routing.post
import io.ktor.server.routing.put
import io.ktor.server.routing.route
import io.ktor.server.routing.routing
import io.ktor.util.pipeline.PipelineContext
import kotlinx.serialization.Serializable

@Serializable
data class UserWrapper<T : Any>(val user: T)

@Serializable
data class NewUser(val username: String, val email: String, val password: String)

@Serializable
data class UpdateUser(
  val email: String? = null,
  val username: String? = null,
  val password: String? = null,
  val bio: String? = null,
  val image: String? = null
)

@Serializable
data class User(
  val email: String,
  val token: String,
  val username: String,
  val bio: String,
  val image: String
)

@Serializable
data class LoginUser(val email: String, val password: String)

context(Application, UserPersistence, Config.Auth)
fun userRoutes() = routing {
  route("/users") {
    /* Registration: POST /api/users */
    post {
<<<<<<< HEAD
      conduit(HttpStatusCode.Created) {
        val (username, email, password) = receiveCatching<UserWrapper<NewUser>>().user
        val token = register(RegisterUser(username, email, password)).value
        UserWrapper(User(email, token, username, "", ""))
      }
=======
      either {
          val (username, email, password) = receiveCatching<UserWrapper<NewUser>>().bind().user
          val token = userService.register(RegisterUser(username, email, password)).bind().value
          UserWrapper(User(email, token, username, "", ""))
        }
        .respond(HttpStatusCode.Created)
>>>>>>> 6713ad39
    }

    /* Login: POST /api/users/login */
    post("/login") {
<<<<<<< HEAD
      conduit(HttpStatusCode.OK) {
        val (email, password) = receiveCatching<UserWrapper<LoginUser>>().user
        val (token, info) = login(Login(email, password))
        UserWrapper(User(email, token.value, info.username, info.bio, info.image))
      }
=======
      either {
          val (email, password) = receiveCatching<UserWrapper<LoginUser>>().bind().user
          val (token, info) = userService.login(Login(email, password)).bind()
          UserWrapper(User(email, token.value, info.username, info.bio, info.image))
        }
        .respond(HttpStatusCode.OK)
>>>>>>> 6713ad39
    }
  }

  /* Get Current User: GET /api/user */
  get("/user") {
<<<<<<< HEAD
    jwtAuth { (token, userId) ->
      conduit(HttpStatusCode.OK) {
        val info = select(userId)
        UserWrapper(User(info.email, token.value, info.username, info.bio, info.image))
      }
=======
    jwtAuth(jwtService) { (token, userId) ->
      either {
          val info = userService.getUser(userId).bind()
          UserWrapper(User(info.email, token.value, info.username, info.bio, info.image))
        }
        .respond(HttpStatusCode.OK)
>>>>>>> 6713ad39
    }
  }

  /* Update current user: PUT /api/user */
  put("/user") {
<<<<<<< HEAD
    jwtAuth { (token, userId) ->
      conduit(HttpStatusCode.OK) {
        val (email, username, password, bio, image) =
          receiveCatching<UserWrapper<UpdateUser>>().user
        val info = update(Update(userId, username, email, password, bio, image))
        UserWrapper(User(info.email, token.value, info.username, info.bio, info.image))
      }
    }
  }
}

context(EffectScope<ApiError>)
  private suspend inline fun <reified A : Any> PipelineContext<
  Unit, ApplicationCall>.receiveCatching(): A =
  Either.catch { call.receive<A>() }.mapLeft { e ->
    Unexpected(e.message ?: "Received malformed JSON for ${A::class.simpleName}", e)
  }.bind()
=======
    jwtAuth(jwtService) { (token, userId) ->
      either {
          val (email, username, password, bio, image) =
            receiveCatching<UserWrapper<UpdateUser>>().bind().user
          val info =
            userService.update(Update(userId, username, email, password, bio, image)).bind()
          UserWrapper(User(info.email, token.value, info.username, info.bio, info.image))
        }
        .respond(HttpStatusCode.OK)
    }
  }
}

// TODO improve how we receive models with validation
private suspend inline fun <reified A : Any> PipelineContext<Unit, ApplicationCall>
  .receiveCatching(): Either<DomainError, A> =
  Either.catch { call.receive<A>() }
    .mapLeft { e ->
      Unexpected(e.message ?: "Received malformed JSON for ${A::class.simpleName}", e)
    }
>>>>>>> 6713ad39
<|MERGE_RESOLUTION|>--- conflicted
+++ resolved
@@ -1,17 +1,11 @@
 package io.github.nomisrev.routes
 
 import arrow.core.Either
-<<<<<<< HEAD
 import arrow.core.continuations.EffectScope
-import io.github.nomisrev.ApiError
-import io.github.nomisrev.ApiError.Unexpected
-=======
-import arrow.core.continuations.either
 import io.github.nomisrev.DomainError
 import io.github.nomisrev.Unexpected
->>>>>>> 6713ad39
 import io.github.nomisrev.auth.jwtAuth
-import io.github.nomisrev.config.Config
+import io.github.nomisrev.env.Env
 import io.github.nomisrev.repo.UserPersistence
 import io.github.nomisrev.service.Login
 import io.github.nomisrev.service.RegisterUser
@@ -59,68 +53,40 @@
 @Serializable
 data class LoginUser(val email: String, val password: String)
 
-context(Application, UserPersistence, Config.Auth)
+context(Application, UserPersistence, Env.Auth)
 fun userRoutes() = routing {
   route("/users") {
     /* Registration: POST /api/users */
     post {
-<<<<<<< HEAD
       conduit(HttpStatusCode.Created) {
         val (username, email, password) = receiveCatching<UserWrapper<NewUser>>().user
         val token = register(RegisterUser(username, email, password)).value
         UserWrapper(User(email, token, username, "", ""))
       }
-=======
-      either {
-          val (username, email, password) = receiveCatching<UserWrapper<NewUser>>().bind().user
-          val token = userService.register(RegisterUser(username, email, password)).bind().value
-          UserWrapper(User(email, token, username, "", ""))
-        }
-        .respond(HttpStatusCode.Created)
->>>>>>> 6713ad39
     }
 
     /* Login: POST /api/users/login */
     post("/login") {
-<<<<<<< HEAD
       conduit(HttpStatusCode.OK) {
         val (email, password) = receiveCatching<UserWrapper<LoginUser>>().user
         val (token, info) = login(Login(email, password))
         UserWrapper(User(email, token.value, info.username, info.bio, info.image))
       }
-=======
-      either {
-          val (email, password) = receiveCatching<UserWrapper<LoginUser>>().bind().user
-          val (token, info) = userService.login(Login(email, password)).bind()
-          UserWrapper(User(email, token.value, info.username, info.bio, info.image))
-        }
-        .respond(HttpStatusCode.OK)
->>>>>>> 6713ad39
     }
   }
 
   /* Get Current User: GET /api/user */
   get("/user") {
-<<<<<<< HEAD
     jwtAuth { (token, userId) ->
       conduit(HttpStatusCode.OK) {
         val info = select(userId)
         UserWrapper(User(info.email, token.value, info.username, info.bio, info.image))
       }
-=======
-    jwtAuth(jwtService) { (token, userId) ->
-      either {
-          val info = userService.getUser(userId).bind()
-          UserWrapper(User(info.email, token.value, info.username, info.bio, info.image))
-        }
-        .respond(HttpStatusCode.OK)
->>>>>>> 6713ad39
     }
   }
 
   /* Update current user: PUT /api/user */
   put("/user") {
-<<<<<<< HEAD
     jwtAuth { (token, userId) ->
       conduit(HttpStatusCode.OK) {
         val (email, username, password, bio, image) =
@@ -132,31 +98,9 @@
   }
 }
 
-context(EffectScope<ApiError>)
+context(EffectScope<DomainError>)
   private suspend inline fun <reified A : Any> PipelineContext<
   Unit, ApplicationCall>.receiveCatching(): A =
   Either.catch { call.receive<A>() }.mapLeft { e ->
     Unexpected(e.message ?: "Received malformed JSON for ${A::class.simpleName}", e)
-  }.bind()
-=======
-    jwtAuth(jwtService) { (token, userId) ->
-      either {
-          val (email, username, password, bio, image) =
-            receiveCatching<UserWrapper<UpdateUser>>().bind().user
-          val info =
-            userService.update(Update(userId, username, email, password, bio, image)).bind()
-          UserWrapper(User(info.email, token.value, info.username, info.bio, info.image))
-        }
-        .respond(HttpStatusCode.OK)
-    }
-  }
-}
-
-// TODO improve how we receive models with validation
-private suspend inline fun <reified A : Any> PipelineContext<Unit, ApplicationCall>
-  .receiveCatching(): Either<DomainError, A> =
-  Either.catch { call.receive<A>() }
-    .mapLeft { e ->
-      Unexpected(e.message ?: "Received malformed JSON for ${A::class.simpleName}", e)
-    }
->>>>>>> 6713ad39
+  }.bind()