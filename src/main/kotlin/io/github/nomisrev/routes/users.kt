--- conflicted
+++ resolved
@@ -20,7 +20,7 @@
 import io.ktor.server.resources.get
 import io.ktor.server.resources.post
 import io.ktor.server.resources.put
-import io.ktor.server.routing.Route
+import io.ktor.server.routing.Routing
 import io.ktor.util.pipeline.PipelineContext
 import kotlinx.serialization.ExperimentalSerializationApi
 import kotlinx.serialization.MissingFieldException
@@ -53,80 +53,44 @@
 @Serializable
 data class LoginUser(val email: String, val password: String)
 
-<<<<<<< HEAD
-context(Application, UserPersistence, Env.Auth)
-fun userRoutes() = routing {
-  route("/users") {
-    /* Registration: POST /api/users */
-    post {
-      conduit(HttpStatusCode.Created) {
-        val (username, email, password) = receiveCatching<UserWrapper<NewUser>>().user
-        val token = register(RegisterUser(username, email, password)).value
-        UserWrapper(User(email, token, username, "", ""))
-      }
-    }
-
-    /* Login: POST /api/users/login */
-    post("/login") {
-      conduit(HttpStatusCode.OK) {
-        val (email, password) = receiveCatching<UserWrapper<LoginUser>>().user
-        val (token, info) = login(Login(email, password))
-        UserWrapper(User(email, token.value, info.username, info.bio, info.image))
-      }
-    }
-=======
 @Resource("/users")
 data class UsersResource(val parent: RootResource = RootResource) {
-  @Resource("/login") data class Login(val parent: UsersResource = UsersResource())
+  @Resource("/login")
+  data class Login(val parent: UsersResource = UsersResource())
 }
 
-@Resource("/user") data class UserResource(val parent: RootResource = RootResource)
+@Resource("/user")
+data class UserResource(val parent: RootResource = RootResource)
 
-fun Route.userRoutes(
-  userService: UserService,
-  jwtService: JwtService,
-) {
+context(Routing, UserPersistence, Env.Auth)
+fun userRoutes() {
   /* Registration: POST /api/users */
   post<UsersResource> {
-    either {
-        val (username, email, password) = receiveCatching<UserWrapper<NewUser>>().bind().user
-        val token = userService.register(RegisterUser(username, email, password)).bind().value
-        UserWrapper(User(email, token, username, "", ""))
-      }
-      .respond(HttpStatusCode.Created)
+    conduit(HttpStatusCode.Created) {
+      val (username, email, password) = receiveCatching<UserWrapper<NewUser>>().user
+      val token = register(RegisterUser(username, email, password)).value
+      UserWrapper(User(email, token, username, "", ""))
+    }
   }
   post<UsersResource.Login> {
-    either {
-        val (email, password) = receiveCatching<UserWrapper<LoginUser>>().bind().user
-        val (token, info) = userService.login(Login(email, password)).bind()
-        UserWrapper(User(email, token.value, info.username, info.bio, info.image))
-      }
-      .respond(HttpStatusCode.OK)
->>>>>>> 654f6a25
+    conduit(HttpStatusCode.OK) {
+      val (email, password) = receiveCatching<UserWrapper<LoginUser>>().user
+      val (token, info) = login(Login(email, password))
+      UserWrapper(User(email, token.value, info.username, info.bio, info.image))
+    }
   }
   /* Get Current User: GET /api/user */
-<<<<<<< HEAD
-  get("/user") {
+  get<UserResource> {
     jwtAuth { (token, userId) ->
       conduit(HttpStatusCode.OK) {
         val info = select(userId)
         UserWrapper(User(info.email, token.value, info.username, info.bio, info.image))
       }
-=======
-  get<UserResource> {
-    jwtAuth(jwtService) { (token, userId) ->
-      either {
-          val info = userService.getUser(userId).bind()
-          UserWrapper(User(info.email, token.value, info.username, info.bio, info.image))
-        }
-        .respond(HttpStatusCode.OK)
->>>>>>> 654f6a25
     }
   }
 
   /* Update current user: PUT /api/user */
-<<<<<<< HEAD
-  put("/user") {
+  put<UserResource> {
     jwtAuth { (token, userId) ->
       conduit(HttpStatusCode.OK) {
         val (email, username, password, bio, image) =
@@ -134,24 +98,11 @@
         val info = update(Update(userId, username, email, password, bio, image))
         UserWrapper(User(info.email, token.value, info.username, info.bio, info.image))
       }
-=======
-  put<UserResource> {
-    jwtAuth(jwtService) { (token, userId) ->
-      either {
-          val (email, username, password, bio, image) =
-            receiveCatching<UserWrapper<UpdateUser>>().bind().user
-          val info =
-            userService.update(Update(userId, username, email, password, bio, image)).bind()
-          UserWrapper(User(info.email, token.value, info.username, info.bio, info.image))
-        }
-        .respond(HttpStatusCode.OK)
->>>>>>> 654f6a25
     }
   }
 }
 
 context(Raise<IncorrectJson>)
 @OptIn(ExperimentalSerializationApi::class)
-private suspend inline fun <reified A : Any> PipelineContext<Unit, ApplicationCall>
-  .receiveCatching(): A =
+private suspend inline fun <reified A : Any> PipelineContext<Unit, ApplicationCall>.receiveCatching(): A =
   catch({ call.receive() }) { e: MissingFieldException -> shift(IncorrectJson(e)) }