--- conflicted
+++ resolved
@@ -1,47 +1,5 @@
 package io.github.nomisrev.routes
 
-<<<<<<< HEAD
-import arrow.core.continuations.EffectScope
-import arrow.core.continuations.effect
-import com.zaxxer.hikari.HikariDataSource
-import io.github.nomisrev.ensureNotNull
-import io.github.nomisrev.utils.queryOneOrNull
-import io.ktor.http.HttpStatusCode
-import io.ktor.server.application.Application
-import io.ktor.server.application.call
-import io.ktor.server.response.respond
-import io.ktor.server.routing.Routing
-import io.ktor.server.routing.get
-import io.ktor.server.routing.routing
-import javax.sql.DataSource
-import kotlinx.serialization.Serializable
-
-@Serializable data class HealthCheck(val postgresVersion: String)
-
-context(Application, HikariDataSource)
-fun healthRoute(): Routing = routing {
-  get("/health") {
-    effect<Unit, HealthCheck> {
-      healthCheck()
-    }.fold(
-      { call.respond(HttpStatusCode.ServiceUnavailable) },
-      { call.respond(HttpStatusCode.OK, it) }
-    )
-  }
-}
-
-context(HikariDataSource, EffectScope<Unit>)
-private suspend fun healthCheck(): HealthCheck {
-  val version = ensureNotNull(showPostgresVersion()) { }
-  ensure(isRunning) { }
-  isRunning
-  return HealthCheck(version)
-}
-
-context(DataSource)
-private suspend fun showPostgresVersion(): String? =
-  queryOneOrNull("SHOW server_version;") { string() }
-=======
 import com.sksamuel.cohort.HealthCheckRegistry
 import com.sksamuel.cohort.ktor.Cohort
 import io.ktor.server.application.Application
@@ -49,5 +7,4 @@
 
 fun Application.health(healthCheck: HealthCheckRegistry) {
   install(Cohort) { healthcheck("/readiness", healthCheck) }
-}
->>>>>>> 6713ad39
+}