--- conflicted
+++ resolved
@@ -3,13 +3,9 @@
 arrowGradleConfig = "0.10.0"
 coroutines = "1.6.0"
 dokka = "1.6.10"
+kotlin = "1.6.20-RC2"
 kotest = "5.2.2"
-<<<<<<< HEAD
-kotlin = "1.6.20-RC2"
-=======
 kotest-plugin = "5.2.1"
-kotlin = "1.6.20-RC"
->>>>>>> eaa187f3
 kover = "0.5.0"
 detekt = "1.19.0"
 ktor = "2.0.0-beta-1"
