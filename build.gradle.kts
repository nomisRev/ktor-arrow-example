--- conflicted
+++ resolved
@@ -5,17 +5,12 @@
   application
   alias(libs.plugins.kotest.multiplatform)
   id(libs.plugins.kotlin.jvm.pluginId)
-<<<<<<< HEAD
-//  alias(libs.plugins.arrowGradleConfig.formatter)
-=======
->>>>>>> 6713ad39
   alias(libs.plugins.dokka)
   id(libs.plugins.detekt.pluginId)
   alias(libs.plugins.kover)
   alias(libs.plugins.kotlinx.serialization)
   alias(libs.plugins.sqldelight)
   alias(libs.plugins.ktor)
-  alias(libs.plugins.spotless)
 }
 
 application {
@@ -48,13 +43,8 @@
 tasks {
   withType<KotlinCompile>().configureEach {
     kotlinOptions {
-<<<<<<< HEAD
-      jvmTarget = "1.8"
-      freeCompilerArgs = freeCompilerArgs + "-Xcontext-receivers" + "-opt-in=kotlin.RequiresOptIn"
-=======
       jvmTarget = "${JavaVersion.VERSION_17}"
       freeCompilerArgs = freeCompilerArgs + "-Xcontext-receivers"
->>>>>>> 6713ad39
     }
   }
 
@@ -71,13 +61,6 @@
     jreVersion.set(io.ktor.plugin.features.JreVersion.JRE_17)
     localImageName.set("ktor-arrow-example")
     imageTag.set("latest")
-  }
-}
-
-spotless {
-  kotlin {
-    targetExclude("**/build/**")
-    ktfmt().googleStyle()
   }
 }
 
